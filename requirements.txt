--- conflicted
+++ resolved
@@ -1,17 +1,13 @@
-numpy
-torch
-scipy
-tqdm
-soundfile
-resampy
-torchlibrosa
-torchvision
-
-laion_clap
-transformers<=4.30.2
-<<<<<<< HEAD
-torchaudio
-=======
-torchaudio
-encodec
->>>>>>> 1fd603ac
+numpy
+torch
+scipy
+tqdm
+soundfile
+resampy
+torchlibrosa
+torchvision
+
+laion_clap
+transformers<=4.30.2
+torchaudio
+encodec